--- conflicted
+++ resolved
@@ -8,17 +8,10 @@
 import * as vscode from "vscode";
 
 import { getExtensionRelativeFile, verifyFileExists } from "../files";
-<<<<<<< HEAD
-import { OUTPUT_CHANNEL } from "../channel";
-import { getSelectedRobot } from "../viewsCommon";
-import { BrowserLocator, LocatorsMap } from "./types";
-import { IApps, IEventMessage, IMessage, IMessageType, IResponseMessage } from "./protocols";
-=======
 import { OUTPUT_CHANNEL, buildErrorStr, logError } from "../channel";
 import { getSelectedRobot } from "../viewsCommon";
 import { BrowserLocator, LocatorsMap } from "./types";
 import { IApps, IEventMessage, IMessage, IMessageType, IRequestMessage, IResponseMessage } from "./protocols";
->>>>>>> 12d62122
 import { langServer } from "../extension";
 import { ActionResult, LocalRobotMetadataInfo } from "../protocols";
 import { ROBOCORP_LOCAL_LIST_ROBOTS_INTERNAL } from "../robocorpCommands";
@@ -75,19 +68,11 @@
                     data: pickedLocator,
                 },
             };
-<<<<<<< HEAD
             // this is an event - postMessage will update the useLocator hook
-=======
->>>>>>> 12d62122
             panel.webview.postMessage(response);
         })
     );
 
-<<<<<<< HEAD
-    panel.onDidDispose(() => {
-        langServer.sendRequest("webInspectorCloseBrowser", {});
-    });
-=======
     context.subscriptions.push(
         langServer.onNotification("$/webInspectorState", (state) => {
             OUTPUT_CHANNEL.appendLine(`> Receiving: webInspectorState: ${JSON.stringify(state)}`);
@@ -126,7 +111,6 @@
             return { message: buildErrorStr(error), success: false, result: undefined };
         }
     };
->>>>>>> 12d62122
 
     panel.webview.onDidReceiveMessage(
         async (message: IMessage) => {
@@ -135,56 +119,6 @@
                 case IMessageType.REQUEST:
                     const command = message.command;
                     if (command["type"] === "getLocators") {
-<<<<<<< HEAD
-                        OUTPUT_CHANNEL.appendLine(`> Requesting: Get Locators`);
-                        const response: IResponseMessage = await langServer.sendRequest("loadRobotLocatorContents", {
-                            message: message,
-                            directory: directory,
-                        });
-                        OUTPUT_CHANNEL.appendLine(`> Requesting: Locators JSON: ${JSON.stringify(response)}`);
-                        // this is a response - postMessage will update the broker hook
-                        panel.webview.postMessage(response);
-                    }
-                    if (message.app === IApps.WEB_PICKER) {
-                        if (command["type"] === "startPicking") {
-                            OUTPUT_CHANNEL.appendLine(`> Requesting: Open Browser`);
-                            await langServer.sendRequest("webInspectorOpenBrowser");
-                            OUTPUT_CHANNEL.appendLine(`> Requesting: Start Picker`);
-                            await langServer.sendRequest("webInspectorStartPick");
-                        }
-                        if (command["type"] === "stopPicking") {
-                            OUTPUT_CHANNEL.appendLine(`> Requesting: Stop Picker`);
-                            await langServer.sendRequest("webInspectorStopPick");
-                        }
-                        if (command["type"] === "save") {
-                            OUTPUT_CHANNEL.appendLine(
-                                `> Requesting: Saving Locator: ${JSON.stringify(command["locator"])}`
-                            );
-                            const response: IResponseMessage = await langServer.sendRequest("webInspectorSaveLocator", {
-                                message: message,
-                                directory: directory,
-                            });
-                            OUTPUT_CHANNEL.appendLine(
-                                `> Requesting: Response from saving locator: ${JSON.stringify(response)}`
-                            );
-                            // this is a response - postMessage will update the broker hook
-                            panel.webview.postMessage(response);
-                        }
-                    }
-                    if (message.app === IApps.LOCATORS_MANAGER) {
-                        if (command["type"] === "delete") {
-                            OUTPUT_CHANNEL.appendLine(`> Requesting: Delete Locators: ${command["ids"]}`);
-                            const response: IResponseMessage = await langServer.sendRequest(
-                                "webInspectorDeleteLocators",
-                                {
-                                    message: message,
-                                    directory: directory,
-                                    ids: command["ids"],
-                                }
-                            );
-                            // this is a response - postMessage will update the broker hook
-                            panel.webview.postMessage(response);
-=======
                         const actionResult: ActionResult<LocatorsMap> = await sendRequest("loadRobotLocatorContents", {
                             directory: directory,
                         });
@@ -217,7 +151,6 @@
                                 ids: command["ids"],
                             });
                             panel.webview.postMessage(buildProtocolResponseFromActionResponse(message, actionResult));
->>>>>>> 12d62122
                         }
                     }
                     return;
