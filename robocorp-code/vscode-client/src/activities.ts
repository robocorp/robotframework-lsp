import {
    commands,
    window,
    WorkspaceFolder,
    workspace,
    Uri,
    debug,
    DebugConfiguration,
    DebugSessionOptions,
    env,
    ConfigurationTarget,
} from "vscode";
import { join, dirname } from "path";
import { logError, OUTPUT_CHANNEL } from "./channel";
import * as roboCommands from "./robocorpCommands";
import * as vscode from "vscode";
import * as pythonExtIntegration from "./pythonExtIntegration";
import {
    QuickPickItemWithAction,
    sortCaptions,
    QuickPickItemRobotTask,
    showSelectOneQuickPick,
    showSelectOneStrQuickPick,
} from "./ask";
import { refreshCloudTreeView } from "./views";

export async function cloudLogin(): Promise<boolean> {
    let loggedIn: boolean;
    do {
        let credentials: string = await window.showInputBox({
            "password": true,
            "prompt":
                "Please provide the access credentials - Confirm without entering any text to open https://cloud.robocorp.com/settings/access-credentials where credentials may be obtained - ",
            "ignoreFocusOut": true,
        });
        if (credentials == undefined) {
            return false;
        }
        if (!credentials) {
            env.openExternal(Uri.parse("https://cloud.robocorp.com/settings/access-credentials"));
            continue;
        }
        let commandResult: ActionResult = await commands.executeCommand(roboCommands.ROBOCORP_CLOUD_LOGIN_INTERNAL, {
            "credentials": credentials,
        });
        if (!commandResult) {
            loggedIn = false;
        } else {
            loggedIn = commandResult.success;
        }
        if (!loggedIn) {
            let retry = "Retry with new credentials";
            let selectedItem = await window.showWarningMessage(
                "Unable to log in with the provided credentials.",
                { "modal": true },
                retry
            );
            if (!selectedItem) {
                return false;
            }
        }
    } while (!loggedIn);

    return true;
}

export async function cloudLogout(): Promise<void> {
    let loggedOut: ActionResult;

    let isLoginNeededActionResult: ActionResult = await commands.executeCommand(
        roboCommands.ROBOCORP_IS_LOGIN_NEEDED_INTERNAL
    );
    if (!isLoginNeededActionResult) {
        window.showInformationMessage("Error getting information if already linked in.");
        return;
    }

    if (isLoginNeededActionResult.result) {
        window.showInformationMessage(
            "Unable to unlink and remove credentials from Control Room. Current Control Room credentials are not valid."
        );
        refreshCloudTreeView();
        return;
    }
    let YES = "Unlink";
    const result = await window.showWarningMessage(
        `Are you sure you want to unlink and remove credentials from Control Room?`,
        { "modal": true },
        YES
    );
    if (result !== YES) {
        return;
    }
    loggedOut = await commands.executeCommand(roboCommands.ROBOCORP_CLOUD_LOGOUT_INTERNAL);
    if (!loggedOut) {
        window.showInformationMessage("Error unlinking and removing Control Room credentials.");
        return;
    }
    if (!loggedOut.success) {
        window.showInformationMessage("Unable to unlink and remove Control Room credentials.");
        return;
    }
    window.showInformationMessage("Control Room credentials successfully unlinked and removed.");
}

export async function listAndAskRobotSelection(
    selectionMessage: string,
    noRobotErrorMessage: string
): Promise<LocalRobotMetadataInfo> {
    let actionResult: ActionResult = await commands.executeCommand(roboCommands.ROBOCORP_LOCAL_LIST_ROBOTS_INTERNAL);

    if (!actionResult.success) {
        window.showInformationMessage("Error listing robots: " + actionResult.message);
        return;
    }
    let robotsInfo: LocalRobotMetadataInfo[] = actionResult.result;

    if (!robotsInfo || robotsInfo.length == 0) {
        window.showInformationMessage(noRobotErrorMessage);
        return;
    }

    let robot: LocalRobotMetadataInfo = await askRobotSelection(robotsInfo, selectionMessage);
    if (!robot) {
        return;
    }
    return robot;
}

export async function askRobotSelection(
    robotsInfo: LocalRobotMetadataInfo[],
    message: string
): Promise<LocalRobotMetadataInfo> {
    let robot: LocalRobotMetadataInfo;
    if (robotsInfo.length > 1) {
        let captions: QuickPickItemWithAction[] = new Array();

        for (let i = 0; i < robotsInfo.length; i++) {
            const element: LocalRobotMetadataInfo = robotsInfo[i];
            let caption: QuickPickItemWithAction = {
                "label": element.name,
                "description": element.directory,
                "action": element,
            };
            captions.push(caption);
        }
        let selectedItem: QuickPickItemWithAction = await showSelectOneQuickPick(captions, message);
        if (!selectedItem) {
            return;
        }
        robot = selectedItem.action;
    } else {
        robot = robotsInfo[0];
    }
    return robot;
}

async function askAndCreateNewRobotAtWorkspace(wsInfo: WorkspaceInfo, directory: string) {
    let robotName: string = await window.showInputBox({
        "prompt": "Please provide the name for the new Robot.",
        "ignoreFocusOut": true,
    });
    if (!robotName) {
        return;
    }

    let actionResult: ActionResult = await commands.executeCommand(roboCommands.ROBOCORP_UPLOAD_TO_NEW_ROBOT_INTERNAL, {
        "workspaceId": wsInfo.workspaceId,
        "directory": directory,
        "robotName": robotName,
    });
    if (!actionResult.success) {
        let msg: string = "Error uploading to new Robot: " + actionResult.message;
        OUTPUT_CHANNEL.appendLine(msg);
        window.showErrorMessage(msg);
    } else {
        window.showInformationMessage("Successfully submitted new Robot " + robotName + " to the Control Room.");
    }
}

export async function setPythonInterpreterFromRobotYaml() {
    let actionResult: ActionResult = await commands.executeCommand(roboCommands.ROBOCORP_LOCAL_LIST_ROBOTS_INTERNAL);
    if (!actionResult.success) {
        window.showInformationMessage("Error listing existing robots: " + actionResult.message);
        return;
    }
    let robotsInfo: LocalRobotMetadataInfo[] = actionResult.result;

    if (!robotsInfo || robotsInfo.length == 0) {
        window.showInformationMessage(
            "Unable to set Python extension interpreter (no Robot detected in the Workspace)."
        );
        return;
    }

    let robot: LocalRobotMetadataInfo = await askRobotSelection(
        robotsInfo,
        "Please select the Robot from which the python executable should be used."
    );
    if (!robot) {
        return;
    }

    try {
        let result: ActionResult = await commands.executeCommand(roboCommands.ROBOCORP_RESOLVE_INTERPRETER, {
            "target_robot": robot.filePath,
        });
        if (!result.success) {
            window.showWarningMessage("Error resolving interpreter info: " + result.message);
            return;
        }
        let interpreter: InterpreterInfo = result.result;
        if (!interpreter || !interpreter.pythonExe) {
            window.showWarningMessage("Unable to obtain interpreter information from: " + robot.filePath);
            return;
        }

        // Note: if we got here we have a robot in the workspace.
        let selectedItem = await showSelectOneStrQuickPick(
            ["Workspace Settings", "Global Settings"],
            "Please select where the python.pythonPath configuration should be set."
        );

        if (!selectedItem) {
            return;
        }

        let configurationTarget: ConfigurationTarget = undefined;
        if (selectedItem == "Global Settings") {
            configurationTarget = ConfigurationTarget.Global;
        } else if (selectedItem == "Workspace Settings") {
            configurationTarget = ConfigurationTarget.Workspace;
        } else {
            window.showWarningMessage("Invalid configuration target: " + selectedItem);
            return;
        }

        OUTPUT_CHANNEL.appendLine(
            "Setting the python executable path for vscode-python to be:\n" + interpreter.pythonExe
        );

        let config = workspace.getConfiguration("python");
        await config.update("pythonPath", interpreter.pythonExe, configurationTarget);

        let resource = Uri.file(dirname(robot.filePath));
        let pythonExecutableConfigured = await pythonExtIntegration.getPythonExecutable(resource);
        if (pythonExecutableConfigured == "config") {
            window.showInformationMessage("Successfully set python executable path for vscode-python.");
        } else if (!pythonExecutableConfigured) {
            window.showInformationMessage(
                "Unable to verify if vscode-python executable was properly set. See OUTPUT -> Robocorp Code for more info."
            );
        } else {
            if (pythonExecutableConfigured != interpreter.pythonExe) {
                let opt1 = "Copy python path to clipboard and call vscode-python command to set interpreter";
                let opt2 = "Open more info/instructions to opt-out of the pythonDeprecadePythonPath experiment";
                let selectedItem = await window.showQuickPick([opt1, opt2, "Cancel"], {
                    "canPickMany": false,
                    "placeHolder":
                        "Unable to set the interpreter (due to pythonDeprecatePythonPath experiment). How to proceed?",
                    "ignoreFocusOut": true,
                });
                if (selectedItem == opt1) {
                    await vscode.env.clipboard.writeText(interpreter.pythonExe);
                    let result = await window.showInformationMessage(
                        'Copied python executable path to the clipboard. Press OK to proceed and then paste the path after choosing the option to "Enter interpreter path..."',
                        "OK",
                        "Cancel"
                    );
                    if (result == "OK") {
                        await commands.executeCommand("python.setInterpreter");
                    }
                } else if (selectedItem == opt2) {
                    env.openExternal(
                        Uri.parse(
                            "https://github.com/microsoft/vscode-python/wiki/AB-Experiments#pythondeprecatepythonpath"
                        )
                    );
                }
            } else {
                window.showInformationMessage("Successfully set python executable path for vscode-python.");
            }
        }
    } catch (error) {
        logError("Error setting python.pythonPath configuration.", error);
        window.showWarningMessage("Error setting python.pythonPath configuration: " + error.message);
        return;
    }
}

export async function rccConfigurationDiagnostics() {
    let actionResult: ActionResult = await commands.executeCommand(roboCommands.ROBOCORP_LOCAL_LIST_ROBOTS_INTERNAL);
    if (!actionResult.success) {
        window.showInformationMessage("Error listing robots: " + actionResult.message);
        return;
    }
    let robotsInfo: LocalRobotMetadataInfo[] = actionResult.result;

    if (!robotsInfo || robotsInfo.length == 0) {
        window.showInformationMessage(
            "No Robot detected in the Workspace. If a robot.yaml is available, open it for more information."
        );
        return;
    }

    let robot = await askRobotSelection(robotsInfo, "Please select the Robot to analyze.");
    if (!robot) {
        return;
    }

    let diagnosticsActionResult: ActionResult = await commands.executeCommand(
        roboCommands.ROBOCORP_CONFIGURATION_DIAGNOSTICS_INTERNAL,
        { "robotYaml": robot.filePath }
    );
    if (!diagnosticsActionResult.success) {
        window.showErrorMessage("Error computing diagnostics for Robot: " + diagnosticsActionResult.message);
        return;
    }

    OUTPUT_CHANNEL.appendLine(diagnosticsActionResult.result);
    workspace.openTextDocument({ "content": diagnosticsActionResult.result }).then((document) => {
        window.showTextDocument(document);
    });
}

export async function uploadRobot(robot?: LocalRobotMetadataInfo) {
    // Start this in parallel while we ask the user for info.
    let isLoginNeededPromise: Thenable<ActionResult> = commands.executeCommand(
        roboCommands.ROBOCORP_IS_LOGIN_NEEDED_INTERNAL
    );

    let currentUri: Uri;
    if (window.activeTextEditor && window.activeTextEditor.document) {
        currentUri = window.activeTextEditor.document.uri;
    }
    let actionResult: ActionResult = await commands.executeCommand(roboCommands.ROBOCORP_LOCAL_LIST_ROBOTS_INTERNAL);
    if (!actionResult.success) {
        window.showInformationMessage("Error submitting Robot to the Control Room: " + actionResult.message);
        return;
    }
    let robotsInfo: LocalRobotMetadataInfo[] = actionResult.result;

    if (!robotsInfo || robotsInfo.length == 0) {
        window.showInformationMessage(
            "Unable to submit Robot to the Control Room (no Robot detected in the Workspace)."
        );
        return;
    }

    let isLoginNeededActionResult: ActionResult = await isLoginNeededPromise;
    if (!isLoginNeededActionResult) {
        window.showInformationMessage("Error getting if login is needed.");
        return;
    }

    if (isLoginNeededActionResult.result) {
        let loggedIn: boolean = await cloudLogin();
        if (!loggedIn) {
            return;
        }
    }

    if (!robot) {
        robot = await askRobotSelection(robotsInfo, "Please select the Robot to upload to the Control Room.");
        if (!robot) {
            return;
        }
    }

    let refresh = false;
    SELECT_OR_REFRESH: do {
        // We ask for the information on the existing workspaces information.
        // Note that this may be cached from the last time it was asked,
        // so, we have an option to refresh it (and ask again).
        let actionResult: ListWorkspacesActionResult = await commands.executeCommand(
            roboCommands.ROBOCORP_CLOUD_LIST_WORKSPACES_INTERNAL,
            { "refresh": refresh }
        );

        if (!actionResult.success) {
            window.showErrorMessage("Error listing Control Room workspaces: " + actionResult.message);
            return;
        }

        let workspaceInfo: WorkspaceInfo[] = actionResult.result;
        if (!workspaceInfo || workspaceInfo.length == 0) {
            window.showErrorMessage("A Control Room Workspace must be created to submit a Robot to the Control Room.");
            return;
        }

        // Now, if there are only a few items or a single workspace,
        // just show it all, otherwise do a pre-selectedItem with the workspace.
        let workspaceIdFilter: string = undefined;

        if (workspaceInfo.length > 1) {
            // Ok, there are many workspaces, let's provide a pre-filter for it.
            let captions: QuickPickItemWithAction[] = new Array();
            for (let i = 0; i < workspaceInfo.length; i++) {
                const wsInfo: WorkspaceInfo = workspaceInfo[i];
                let caption: QuickPickItemWithAction = {
                    "label": "$(folder) " + wsInfo.workspaceName,
                    "action": { "filterWorkspaceId": wsInfo.workspaceId },
                };
                captions.push(caption);
            }

            sortCaptions(captions);

            let caption: QuickPickItemWithAction = {
                "label": "$(refresh) * Refresh list",
                "description": "Expected Workspace is not appearing.",
                "sortKey": "09999", // last item
                "action": { "refresh": true },
            };
            captions.push(caption);

            let selectedItem: QuickPickItemWithAction = await showSelectOneQuickPick(
                captions,
                "Please select Workspace to upload: " + robot.name + " (" + robot.directory + ")" + "."
            );

            if (!selectedItem) {
                return;
            }
            if (selectedItem.action.refresh) {
                refresh = true;
                continue SELECT_OR_REFRESH;
            } else {
                workspaceIdFilter = selectedItem.action.filterWorkspaceId;
            }
        }

        // -------------------------------------------------------
        // Select Robot/New Robot/Refresh
        // -------------------------------------------------------

        let captions: QuickPickItemWithAction[] = new Array();
        for (let i = 0; i < workspaceInfo.length; i++) {
            const wsInfo: WorkspaceInfo = workspaceInfo[i];

            if (workspaceIdFilter) {
                if (workspaceIdFilter != wsInfo.workspaceId) {
                    continue;
                }
            }

            for (let j = 0; j < wsInfo.packages.length; j++) {
                const robotInfo = wsInfo.packages[j];

                // i.e.: Show the Robots with the same name with more priority in the list.
                let sortKey = "b" + robotInfo.name;
                if (robotInfo.name == robot.name) {
                    sortKey = "a" + robotInfo.name;
                }
                let caption: QuickPickItemWithAction = {
                    "label": "$(file) " + robotInfo.name,
                    "description": "(Workspace: " + wsInfo.workspaceName + ")",
                    "sortKey": sortKey,
                    "action": { "existingRobotPackage": robotInfo },
                };
                captions.push(caption);
            }

            let caption: QuickPickItemWithAction = {
                "label": "$(new-folder) + Create new Robot",
                "description": "(Workspace: " + wsInfo.workspaceName + ")",
                "sortKey": "c" + wsInfo.workspaceName, // right before last item.
                "action": { "newRobotPackageAtWorkspace": wsInfo },
            };
            captions.push(caption);
        }
        let caption: QuickPickItemWithAction = {
            "label": "$(refresh) * Refresh list",
            "description": "Expected Workspace or Robot is not appearing.",
            "sortKey": "d", // last item
            "action": { "refresh": true },
        };
        captions.push(caption);

        sortCaptions(captions);

        let selectedItem: QuickPickItemWithAction = await showSelectOneQuickPick(
            captions,
            "Please select target Robot to upload: " + robot.name + " (" + robot.directory + ")."
        );

        if (!selectedItem) {
            return;
        }
        let action = selectedItem.action;
        if (action.refresh) {
            refresh = true;
            continue SELECT_OR_REFRESH;
        }

        if (action.newRobotPackageAtWorkspace) {
            // No confirmation in this case
            let wsInfo: WorkspaceInfo = action.newRobotPackageAtWorkspace;
            await askAndCreateNewRobotAtWorkspace(wsInfo, robot.directory);
            return;
        }

        if (action.existingRobotPackage) {
            let yesOverride: string = "Yes (override existing Robot)";
            let noChooseDifferentTarget: string = "No (choose different target)";
            let cancel: string = "Cancel";
            let robotInfo: PackageInfo = action.existingRobotPackage;

            let selectedItem = await window.showWarningMessage(
                "Upload of the contents of " +
                    robot.directory +
                    " to: " +
                    robotInfo.name +
                    " (" +
                    robotInfo.workspaceName +
                    ")",
                ...[yesOverride, noChooseDifferentTarget, cancel]
            );

            // robot.language-server.python
            if (selectedItem == noChooseDifferentTarget) {
                refresh = false;
                continue SELECT_OR_REFRESH;
            }
            if (selectedItem == cancel) {
                return;
            }
            // selectedItem == yesOverride.
            let actionResult: ActionResult = await commands.executeCommand(
                roboCommands.ROBOCORP_UPLOAD_TO_EXISTING_ROBOT_INTERNAL,
                { "workspaceId": robotInfo.workspaceId, "robotId": robotInfo.id, "directory": robot.directory }
            );

            if (!actionResult.success) {
                let msg: string = "Error uploading to existing Robot: " + actionResult.message;
                OUTPUT_CHANNEL.appendLine(msg);
                window.showErrorMessage(msg);
            } else {
                window.showInformationMessage("Successfully submitted Robot " + robot.name + " to the cloud.");
            }
            return;
        }
    } while (true);
}

export async function askAndRunRobotRCC(noDebug: boolean) {
    let textEditor = window.activeTextEditor;
    let fileName: string | undefined = undefined;

    if (textEditor) {
        fileName = textEditor.document.fileName;
    }

    const RUN_IN_RCC_LRU_CACHE_NAME = "RUN_IN_RCC_LRU_CACHE";
    let runLRU: string[] = await commands.executeCommand(roboCommands.ROBOCORP_LOAD_FROM_DISK_LRU, {
        "name": RUN_IN_RCC_LRU_CACHE_NAME,
    });

    let actionResult: ActionResult = await commands.executeCommand(roboCommands.ROBOCORP_LOCAL_LIST_ROBOTS_INTERNAL);
    if (!actionResult.success) {
        window.showErrorMessage("Error listing Robots: " + actionResult.message);
        return;
    }
    let robotsInfo: LocalRobotMetadataInfo[] = actionResult.result;

    if (!robotsInfo || robotsInfo.length == 0) {
        window.showInformationMessage("Unable to run Robot (no Robot detected in the Workspace).");
        return;
    }

    let items: QuickPickItemRobotTask[] = new Array();

    for (let robotInfo of robotsInfo) {
        let yamlContents = robotInfo.yamlContents;
        let tasks = yamlContents["tasks"];
        if (tasks) {
            let taskNames: string[] = Object.keys(tasks);
            for (let taskName of taskNames) {
                let keyInLRU: string = robotInfo.name + " - " + taskName + " - " + robotInfo.filePath;
                let item: QuickPickItemRobotTask = {
                    "label": "Run robot: " + robotInfo.name + "    Task: " + taskName,
                    "description": robotInfo.filePath,
                    "robotYaml": robotInfo.filePath,
                    "taskName": taskName,
                    "keyInLRU": keyInLRU,
                };
                if (runLRU && runLRU.length > 0 && keyInLRU == runLRU[0]) {
                    // Note that although we have an LRU we just consider the last one for now.
                    items.splice(0, 0, item);
                } else {
                    items.push(item);
                }
            }
        }
    }

    if (!items) {
        window.showInformationMessage("Unable to run Robot (no Robot detected in the Workspace).");
        return;
    }

    let selectedItem: QuickPickItemRobotTask;
    if (items.length == 1) {
        selectedItem = items[0];
    } else {
        selectedItem = await window.showQuickPick(items, {
            "canPickMany": false,
            "placeHolder": "Please select the Robot and Task to run.",
            "ignoreFocusOut": true,
        });
    }

    if (!selectedItem) {
        return;
    }

    await commands.executeCommand(roboCommands.ROBOCORP_SAVE_IN_DISK_LRU, {
        "name": RUN_IN_RCC_LRU_CACHE_NAME,
        "entry": selectedItem.keyInLRU,
        "lru_size": 3,
    });

    runRobotRCC(noDebug, selectedItem.robotYaml, selectedItem.taskName);
}

export async function runRobotRCC(noDebug: boolean, robotYaml: string, taskName: string) {
    let debugConfiguration: DebugConfiguration = {
        "name": "Config",
        "type": "robocorp-code",
        "request": "launch",
        "robot": robotYaml,
        "task": taskName,
        "args": [],
        "noDebug": noDebug,
    };
    let debugSessionOptions: DebugSessionOptions = {};
    debug.startDebugging(undefined, debugConfiguration, debugSessionOptions);
}

export async function createRobot() {
    // Unfortunately vscode does not have a good way to request multiple inputs at once,
    // so, for now we're asking each at a separate step.
    let actionResult: ActionResult = await commands.executeCommand(roboCommands.ROBOCORP_LIST_ROBOT_TEMPLATES_INTERNAL);
    if (!actionResult.success) {
        window.showErrorMessage("Unable to list Robot templates: " + actionResult.message);
        return;
    }
    let availableTemplates: string[] = actionResult.result;
    if (availableTemplates) {
        let wsFolders: ReadonlyArray<WorkspaceFolder> = workspace.workspaceFolders;
        if (!wsFolders) {
            window.showErrorMessage("Unable to create Robot (no workspace folder is currently opened).");
            return;
        }

        let selectedItem = await window.showQuickPick(availableTemplates, {
            "canPickMany": false,
            "placeHolder": "Please select the template for the Robot.",
            "ignoreFocusOut": true,
        });

        OUTPUT_CHANNEL.appendLine("Selected: " + selectedItem);
        let ws: WorkspaceFolder;
        if (!selectedItem) {
            // Operation cancelled.
            return;
        }
        if (wsFolders.length == 1) {
            ws = wsFolders[0];
        } else {
            ws = await window.showWorkspaceFolderPick({
                "placeHolder": "Please select the folder to create the Robot.",
                "ignoreFocusOut": true,
            });
        }
        if (!ws) {
            // Operation cancelled.
            return;
        }

        let name: string = await window.showInputBox({
            "value": "Example",
            "prompt": "Please provide the name for the Robot folder name.",
            "ignoreFocusOut": true,
        });
        if (!name) {
            // Operation cancelled.
            return;
        }

        OUTPUT_CHANNEL.appendLine("Creating Robot at: " + ws.uri.fsPath);
        let createRobotResult: ActionResult = await commands.executeCommand(
            roboCommands.ROBOCORP_CREATE_ROBOT_INTERNAL,
            { "directory": ws.uri.fsPath, "template": selectedItem, "name": name }
        );

        if (createRobotResult.success) {
            try {
                commands.executeCommand("workbench.files.action.refreshFilesExplorer");
            } catch (error) {
                logError("Error refreshing file explorer.", error);
            }
            window.showInformationMessage("Robot successfully created in:\n" + join(ws.uri.fsPath, name));
        } else {
            OUTPUT_CHANNEL.appendLine("Error creating Robot at: " + +ws.uri.fsPath);
            window.showErrorMessage(createRobotResult.message);
        }
    }
}

export async function updateLaunchEnvironment(args) {
    let robot = args["targetRobot"];
    let environment = args["env"];
    if (!robot) {
        throw new Error("robot argument is required.");
    }
    let work_items_action_result: ActionResultWorkItems = await commands.executeCommand(
        roboCommands.ROBOCORP_LIST_WORK_ITEMS_INTERNAL,
        { "robot": robot }
    );

    if (!work_items_action_result || !work_items_action_result.success) {
        return environment;
    }

    let result: WorkItemsInfo = work_items_action_result.result;
    if (!result) {
        return environment;
    }

    // If we have found the robot, we should have the result and thus we should always set the
    // RPA_OUTPUT_WORKITEM_PATH (even if we don't have any input, we'll set to where we want
    // to save items).
    let newEnv = { ...environment };

<<<<<<< HEAD
    newEnv["RPA_OUTPUT_WORKITEM_PATH"] = join(
        work_items_action_result.result.output_folder_path,
        "latest-run",
        "work-items.json"
    );
=======
    newEnv['RPA_OUTPUT_WORKITEM_PATH'] = join(work_items_action_result.result.output_folder_path, 'latest-run', 'work-items.json');
    newEnv['RPA_WORKITEMS_ADAPTER'] = 'RPA.Robocloud.Items.FileAdapter';
>>>>>>> 4a0101a5

    const input_work_items = result.input_work_items;
    const output_work_items = result.output_work_items;
    if (input_work_items.length > 0 || output_work_items.length > 0) {
        // If we have any input for this Robot, present it to the user.

        let items: QuickPickItemWithAction[] = []; // Note: just use the action as a 'data'.
        let noWorkItemLabel = "<No work item as input>";
        items.push({
            "label": "<No work item as input>",
            "action": undefined,
        });

        for (const it of input_work_items) {
            items.push({
                "label": it.name,
                "detail": it.json_path,
                "action": it.json_path,
            });
        }

        for (const it of output_work_items) {
            items.push({
                "label": it.name,
                "detail": it.json_path,
                "action": it.json_path,
            });
        }

        let selectedItem = await showSelectOneQuickPick(
            items,
            "Please select the work item input to be used by RPA.Robocorp.WorkItems."
        );
        if (!selectedItem || selectedItem.label === noWorkItemLabel) {
            return newEnv;
        }
<<<<<<< HEAD
        newEnv["RPA_INPUT_WORKITEM_PATH"] = selectedItem.action;
        newEnv["RPA_WORKITEMS_ADAPTER"] = "RPA.Robocloud.Items.FileAdapter";
=======
        newEnv['RPA_INPUT_WORKITEM_PATH'] = selectedItem.action;
>>>>>>> 4a0101a5
    }

    return newEnv;
}<|MERGE_RESOLUTION|>--- conflicted
+++ resolved
@@ -733,16 +733,12 @@
     // to save items).
     let newEnv = { ...environment };
 
-<<<<<<< HEAD
     newEnv["RPA_OUTPUT_WORKITEM_PATH"] = join(
         work_items_action_result.result.output_folder_path,
         "latest-run",
         "work-items.json"
     );
-=======
-    newEnv['RPA_OUTPUT_WORKITEM_PATH'] = join(work_items_action_result.result.output_folder_path, 'latest-run', 'work-items.json');
-    newEnv['RPA_WORKITEMS_ADAPTER'] = 'RPA.Robocloud.Items.FileAdapter';
->>>>>>> 4a0101a5
+    newEnv["RPA_WORKITEMS_ADAPTER"] = "RPA.Robocloud.Items.FileAdapter";
 
     const input_work_items = result.input_work_items;
     const output_work_items = result.output_work_items;
@@ -779,12 +775,7 @@
         if (!selectedItem || selectedItem.label === noWorkItemLabel) {
             return newEnv;
         }
-<<<<<<< HEAD
         newEnv["RPA_INPUT_WORKITEM_PATH"] = selectedItem.action;
-        newEnv["RPA_WORKITEMS_ADAPTER"] = "RPA.Robocloud.Items.FileAdapter";
-=======
-        newEnv['RPA_INPUT_WORKITEM_PATH'] = selectedItem.action;
->>>>>>> 4a0101a5
     }
 
     return newEnv;
