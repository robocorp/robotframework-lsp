--- conflicted
+++ resolved
@@ -131,11 +131,8 @@
     ROBOCORP_OPEN_FLOW_EXPLORER_TREE_SELECTION,
     ROBOCORP_OPEN_LOCATORS_JSON,
     ROBOCORP_OPEN_ROBOT_CONDA_TREE_SELECTION,
-<<<<<<< HEAD
+    ROBOCORP_CONVERT_PROJECT,
     ROBOCORP_NEW_ROBOCORP_INSPECTOR_RECORD,
-=======
-    ROBOCORP_CONVERT_PROJECT,
->>>>>>> 61f3b9bc
 } from "./robocorpCommands";
 import { installPythonInterpreterCheck } from "./pythonExtIntegration";
 import { refreshCloudTreeView } from "./viewsRobocorp";
