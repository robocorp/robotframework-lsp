--- conflicted
+++ resolved
@@ -547,18 +547,12 @@
         search_depth: int = 8,
         search_strategy: Literal["siblings", "all"] = "all",
     ) -> ActionResultDict:
-<<<<<<< HEAD
-        log.info("Win - API - Collecting Tree 4:locator:", locator)
-        log.info("Win - API - Collecting Tree 4:search_depth:", search_depth)
-        log.info("Win - API - Collecting Tree 4:search_strategy:", search_strategy)
-=======
         log.info(
             "Win - API - Collecting Tree. locator: %s, search_depth: %s, search_strategy: %s",
             locator,
             search_depth,
             search_strategy,
         )
->>>>>>> b020a948
         return self._enqueue_windows(
             _WindowsCollectTree(locator, search_depth, search_strategy)
         )
