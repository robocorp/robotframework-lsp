import itertools
import os
import sys
import threading
from functools import partial
from typing import Optional

from robocorp_ls_core.basic import (
    is_process_alive,
    kill_process_and_subprocesses,
    log_and_silence_errors,
)
from robocorp_ls_core.robotframework_log import get_logger

from robocorp_code.inspector.client import InspectorApiClient

log = get_logger(__name__)

_next_id = partial(next, itertools.count(0))


class InspectorServerManager(object):
    """
    Note: this is mainly a helper to manage the startup of an InspectorApiClient
    and restart it when needed.

    This class is not thread-safe and should be accessed only from a single thread.

    The provided `InspectorApiClient` may later be accessed from any thread.
    """

    def __init__(
        self,
        language_server_ref,
    ) -> None:
        self._main_thread = threading.current_thread()

        self._server_process = None

        self._inspector_api_client: Optional[InspectorApiClient] = None

        self._initializing = False
        self._log_extension = "inspector.api"
        self._language_server_ref = language_server_ref

    @property
    def stats(self) -> Optional[dict]:
        client = self._inspector_api_client
        if client is not None:
            return client.stats
        return None

    def _check_in_main_thread(self):
        curr_thread = threading.current_thread()
        if self._main_thread is not curr_thread:
            raise AssertionError(
                f"This may only be called at the thread: {self._main_thread}. "
                f"Current thread: {curr_thread}"
            )

    @property
    def robocorp_code_language_server(self):
        return self._language_server_ref()

    def get_inspector_api_client(self) -> Optional[InspectorApiClient]:
        from robocorp_code.inspector.inspector__main__ import start_server_process
        from robocorp_code.options import Setup
        from robocorp_code.robocorp_language_server import RobocorpLanguageServer

        self._check_in_main_thread()
        server_process = self._server_process

        if server_process is not None:
            # If someone killed it, dispose of internal references
            # and create a new process.
            if not is_process_alive(server_process.pid):
                server_process = None
                self._dispose_server_process()

        if server_process is None:
            try:
                from robocorp_ls_core.jsonrpc.streams import (
                    JsonRpcStreamReader,
                    JsonRpcStreamWriter,
                )

                args = []
                if Setup.options.verbose:
                    args.append("-" + "v" * int(Setup.options.verbose))
                if Setup.options.log_file:
                    log_id = _next_id()
                    # i.e.: use a log id in case we create more than one in the
                    # same session.
                    if log_id == 0:
                        args.append(
                            "--log-file=" + Setup.options.log_file + self._log_extension
                        )
                    else:
                        args.append(
                            "--log-file="
                            + Setup.options.log_file
                            + (".%s" % (log_id,))
                            + self._log_extension
                        )

                server_process = start_server_process(
                    args=args, python_exe=sys.executable
                )

                self._server_process = server_process

                write_to = server_process.stdin
                read_from = server_process.stdout
                w = JsonRpcStreamWriter(write_to, sort_keys=True)
                r = JsonRpcStreamReader(read_from)

                language_server_ref = self._language_server_ref

                def on_received_message(msg: dict) -> None:
                    method = msg.get("method")

                    if method in (
                        "$/customProgress",
                        "window/showMessage",
                        "$/webPick",
<<<<<<< HEAD
=======
                        "$/webInspectorState",
>>>>>>> 12d62122
                    ):
                        robocorp_code_language_server: Optional[
                            RobocorpLanguageServer
                        ] = language_server_ref()
                        if robocorp_code_language_server is not None:
                            robocorp_code_language_server.forward_msg(msg)

                api = self._inspector_api_client = InspectorApiClient(
                    w, r, server_process, on_received_message=on_received_message
                )

                log.debug(
                    "Initializing api... (this pid: %s, api pid: %s).",
                    os.getpid(),
                    server_process.pid,
                )
                api.initialize(
                    process_id=os.getpid(),
                )

            except Exception as e:
                if server_process is None:
                    log.exception(
                        "Error starting inspector server api (server_process=None)."
                    )
                else:
                    exitcode = server_process.poll()
                    if exitcode is not None:
                        # Note: only read() if the process exited.
                        log.exception(
                            "Error starting inspector server api. Exit code: %s Base exception: %s. Stderr: %s",
                            exitcode,
                            e,
                            server_process.stderr.read(),
                        )
                    else:
                        log.exception(
                            "Error (%s) starting inspector server api (still running). Base exception: %s.",
                            exitcode,
                            e,
                        )
                self._dispose_server_process()
            finally:
                if server_process is not None:
                    log.debug(
                        "Server api (%s) created pid: %s", self, server_process.pid
                    )
                else:
                    log.debug("server_process == None in get_inspector_api_client()")

        return self._inspector_api_client

    @log_and_silence_errors(log)
    def _dispose_server_process(self):
        self._check_in_main_thread()
        try:
            log.debug("Dispose server process.")
            if self._server_process is not None:
                if is_process_alive(self._server_process.pid):
                    kill_process_and_subprocesses(self._server_process.pid)
        finally:
            self._server_process = None
            self._inspector_api_client = None

    @log_and_silence_errors(log)
    def exit(self):
        self._check_in_main_thread()
        if self._inspector_api_client is not None:
            # i.e.: only exit if it was started in the first place.
            self._inspector_api_client.exit()
        self._dispose_server_process()

    @log_and_silence_errors(log)
    def shutdown(self):
        self._check_in_main_thread()
        if self._inspector_api_client is not None:
            # i.e.: only shutdown if it was started in the first place.
            self._inspector_api_client.shutdown()<|MERGE_RESOLUTION|>--- conflicted
+++ resolved
@@ -123,10 +123,7 @@
                         "$/customProgress",
                         "window/showMessage",
                         "$/webPick",
-<<<<<<< HEAD
-=======
                         "$/webInspectorState",
->>>>>>> 12d62122
                     ):
                         robocorp_code_language_server: Optional[
                             RobocorpLanguageServer
