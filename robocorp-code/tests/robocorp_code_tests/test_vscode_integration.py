import logging
import os.path
import sys
import time
import typing
from pathlib import Path
from typing import Dict, List

import pytest
from robocorp_code_tests.fixtures import RccPatch
from robocorp_code_tests.protocols import IRobocorpLanguageServerClient
<<<<<<< HEAD
from robocorp_ls_core.unittest_tools.cases_fixture import CasesFixture

=======
from robocorp_ls_core.basic import wait_for_condition
from robocorp_ls_core.callbacks import Callback
from robocorp_ls_core.unittest_tools.cases_fixture import CasesFixture

from robocorp_code.inspector.web._web_inspector import (
    STATE_BROWSER_CLOSED,
    STATE_BROWSER_NOT_PICKING,
    STATE_BROWSER_OPENED,
)
>>>>>>> 12d62122
from robocorp_code.protocols import (
    ActionResult,
    LocalRobotMetadataInfoDict,
    WorkspaceInfoDict,
)

log = logging.getLogger(__name__)


def test_missing_message(
    language_server: IRobocorpLanguageServerClient, ws_root_path, initialization_options
):
    from robocorp_ls_core.protocols import IErrorMessage

    language_server.initialize(
        ws_root_path, initialization_options=initialization_options
    )

    # Just ignore this one (it's not a request because it has no id).
    language_server.write(
        {
            "jsonrpc": "2.0",
            "method": "invalidMessageSent",
            "params": {"textDocument": {"uri": "untitled:Untitled-1", "version": 2}},
        }
    )

    # Make sure that we have a response if it's a request (i.e.: it has an id).
    msg = typing.cast(
        IErrorMessage,
        language_server.request(
            {
                "jsonrpc": "2.0",
                "id": "22",
                "method": "invalidMessageSent",
                "params": {
                    "textDocument": {"uri": "untitled:Untitled-1", "version": 2}
                },
            }
        ),
    )

    assert msg["error"]["code"] == -32601


def test_exit_with_parent_process_died(
    language_server_process: IRobocorpLanguageServerClient,
    language_server_io,
    ws_root_path,
    initialization_options,
):
    """
    :note: Only check with the language_server_io (because that's in another process).
    """
    from robocorp_ls_core.basic import is_process_alive, kill_process_and_subprocesses
    from robocorp_ls_core.subprocess_wrapper import subprocess
    from robocorp_ls_core.unittest_tools.fixtures import wait_for_test_condition

    language_server = language_server_io
    dummy_process = subprocess.Popen(
        [sys.executable, "-c", "import time;time.sleep(10000)"]
    )

    language_server.initialize(
        ws_root_path,
        process_id=dummy_process.pid,
        initialization_options=initialization_options,
    )

    assert is_process_alive(dummy_process.pid)
    assert is_process_alive(language_server_process.pid)

    kill_process_and_subprocesses(dummy_process.pid)

    wait_for_test_condition(lambda: not is_process_alive(dummy_process.pid))
    wait_for_test_condition(lambda: not is_process_alive(language_server_process.pid))
    language_server_io.require_exit_messages = False


def test_list_rcc_robot_templates(
    language_server_initialized: IRobocorpLanguageServerClient,
    ws_root_path: str,
    rcc_location: str,
    tmpdir,
) -> None:
    from robocorp_code import commands

    assert os.path.exists(rcc_location)
    language_server = language_server_initialized

    result = language_server.execute_command(
        commands.ROBOCORP_LIST_ROBOT_TEMPLATES_INTERNAL, []
    )["result"]
    assert result["success"]
    template_names = [template["name"] for template in result["result"]]
    assert "01-python" in template_names
    assert "11-rfw-standard" in template_names

    target = str(tmpdir.join("dest"))
    language_server.change_workspace_folders(added_folders=[target], removed_folders=[])

    result = language_server.execute_command(
        commands.ROBOCORP_CREATE_ROBOT_INTERNAL,
        [
            {
                "directory": target,
                "name": "example",
                "template": template_names[0],
            }
        ],
    )["result"]
    assert result["success"]
    assert not result["message"]

    # Error
    result = language_server.execute_command(
        commands.ROBOCORP_CREATE_ROBOT_INTERNAL,
        [{"directory": target, "name": "example", "template": "01-python"}],
    )["result"]
    assert not result["success"]
    assert "Error creating robot" in result["message"]
    assert "not empty" in result["message"]
    assert "b'" not in result["message"]

    result = language_server.execute_command(
        commands.ROBOCORP_CREATE_ROBOT_INTERNAL,
        [{"directory": ws_root_path, "name": "example2", "template": "01-python"}],
    )["result"]
    assert result["success"]

    result = language_server.execute_command(
        commands.ROBOCORP_LOCAL_LIST_ROBOTS_INTERNAL, []
    )["result"]
    assert result["success"]
    folder_info_lst: List[LocalRobotMetadataInfoDict] = result["result"]
    assert len(folder_info_lst) == 2
    assert set([x["name"] for x in folder_info_lst]) == {"example", "example2"}


def get_workspace_from_name(
    workspace_list: List[WorkspaceInfoDict], workspace_name: str
) -> WorkspaceInfoDict:
    for ws in workspace_list:
        if ws["workspaceName"] == workspace_name:
            return ws
    raise AssertionError(f"Did not find workspace: {workspace_name}")


def _get_as_name_to_sort_key_and_package_id(lst: List[WorkspaceInfoDict]):
    name_to_sort_key = {}
    for workspace_info in lst:
        for package_info in workspace_info["packages"]:
            name_to_sort_key[package_info["name"]] = (
                package_info["sortKey"],
                package_info["id"],
            )
    return name_to_sort_key


def test_get_plugins_dir(
    language_server_initialized: IRobocorpLanguageServerClient,
):
    client = language_server_initialized
    result = client.get_plugins_dir()

    assert result
    assert result.endswith("plugins")
    assert os.path.exists(result)


def test_cloud_list_workspaces_sorting(
    language_server_initialized: IRobocorpLanguageServerClient,
    rcc_patch: RccPatch,
    tmpdir,
):
    client = language_server_initialized
    root_dir = str(tmpdir.join("root").mkdir())

    rcc_patch.apply()

    result = client.cloud_list_workspaces()
    assert result[
        "success"
    ], f'Expected the cloud to list workspaces. Error: {result["message"]}'
    ws_info = result["result"]
    assert ws_info

    ci_workspace_info = get_workspace_from_name(ws_info, "CI workspace")

    result = client.upload_to_new_robot(
        ci_workspace_info["workspaceId"],
        f"New package {time.time()}",
        "<dir not there>",
    )
    assert not result["success"]
    msg = result["message"]
    assert msg and "to exist" in msg

    result = client.upload_to_new_robot(
        ci_workspace_info["workspaceId"], "New package", root_dir
    )
    assert result["success"]

    result = client.cloud_list_workspaces()
    assert result["success"]

    res = result["result"]
    assert res
    assert _get_as_name_to_sort_key_and_package_id(res) == {
        "Package Name 1": ("00010package name 1", "452"),
        "Package Name 2": ("00010package name 2", "453"),
        "New package": ("00000new package", "2323"),
    }

    result = client.upload_to_existing_activity(
        ci_workspace_info["workspaceId"], "453", root_dir
    )
    assert result["success"]


def test_cloud_list_workspaces_basic(
    language_server_initialized: IRobocorpLanguageServerClient,
    rcc_patch: RccPatch,
    data_regression,
):
    client = language_server_initialized

    rcc_patch.apply()

    result1 = client.cloud_list_workspaces()
    assert result1["success"]

    data_regression.check(result1)

    rcc_patch.disallow_calls()
    result2 = client.cloud_list_workspaces()
    assert result2["success"]
    assert result1["result"] == result2["result"]

    result3 = client.cloud_list_workspaces(refresh=True)
    assert "message" in result3

    # Didn't work out because the mock forbids it (as expected).
    assert not result3["success"]
    msg = result3["message"]
    assert msg and "This should not be called at this time" in msg


def test_cloud_list_workspaces_errors_single_ws_not_available(
    language_server_initialized: IRobocorpLanguageServerClient,
    rcc_patch: RccPatch,
    data_regression,
):
    client = language_server_initialized

    def custom_handler(args, *sargs, **kwargs):
        if args[:4] == ["cloud", "workspace", "--workspace", "workspace_id_1"]:
            # List packages for workspace 1
            return ActionResult(
                success=False,
                message="""{"error":{"code":"WORKSPACE_TREE_NOT_FOUND","subCode":"","message":"workspace tree not found"}""",
                result=None,
            )

    rcc_patch.custom_handler = custom_handler
    rcc_patch.apply()

    result1 = client.cloud_list_workspaces()

    # i.e.: Should show only workspace 2 as workspace 1 errored.
    data_regression.check(result1)

    rcc_patch.custom_handler = None

    result2 = client.cloud_list_workspaces()
    assert result1["result"] == result2["result"]  # Use cached

    result3 = client.cloud_list_workspaces(refresh=True)
    data_regression.check(result3, basename="test_cloud_list_workspaces_basic")


def test_cloud_list_workspaces_errors_no_ws_available(
    language_server_initialized: IRobocorpLanguageServerClient, rcc_patch: RccPatch
):
    client = language_server_initialized

    def custom_handler(args, *sargs, **kwargs):
        if args[:3] == ["cloud", "workspace", "--workspace"]:
            # List packages for workspace 1
            return ActionResult(
                success=False,
                message="""{"error":{"code":"WORKSPACE_TREE_NOT_FOUND","subCode":"","message":"workspace tree not found"}""",
                result=None,
            )

    rcc_patch.custom_handler = custom_handler
    rcc_patch.apply()

    result1 = client.cloud_list_workspaces()

    assert not result1["success"]


def test_upload_to_cloud(
    language_server_initialized: IRobocorpLanguageServerClient,
    ci_credentials: str,
    ws_root_path: str,
    monkeypatch,
):
    from robocorp_code import commands
    from robocorp_code.protocols import PackageInfoDict
    from robocorp_code.rcc import Rcc

    client = language_server_initialized

    client.DEFAULT_TIMEOUT = 10  # The cloud may be slow.

    result = client.execute_command(commands.ROBOCORP_IS_LOGIN_NEEDED_INTERNAL, [])[
        "result"
    ]
    assert result["result"], "Expected login to be needed."

    result = client.execute_command(
        commands.ROBOCORP_CLOUD_LOGIN_INTERNAL, [{"credentials": "invalid"}]
    )["result"]
    assert not result["success"], "Expected login to be unsuccessful."

    result = client.execute_command(
        commands.ROBOCORP_CLOUD_LOGIN_INTERNAL, [{"credentials": ci_credentials}]
    )["result"]
    assert result["success"], "Expected login to be successful."

    result = client.cloud_list_workspaces()
    assert result["success"]
    result_workspaces: List[WorkspaceInfoDict] = result["result"]
    assert result_workspaces, "Expected to have the available workspaces and packages."
    found = [x for x in result_workspaces if x["workspaceName"] == "CI workspace"]
    assert (
        len(found) == 1
    ), f'Expected to find "CI workspace". Found: {result_workspaces}'

    found_packages = [x for x in found[0]["packages"] if x["name"] == "CI activity"]
    assert (
        len(found_packages) == 1
    ), f'Expected to find "CI activity". Found: {result_workspaces}'

    found_package: PackageInfoDict = found_packages[0]
    result = client.execute_command(
        commands.ROBOCORP_CREATE_ROBOT_INTERNAL,
        [{"directory": ws_root_path, "name": "example", "template": "01-python"}],
    )["result"]
    assert result["success"]

    directory = os.path.join(ws_root_path, "example")
    result = client.upload_to_existing_activity(
        found_package["workspaceId"], found_package["id"], directory
    )
    assert result["success"]

    def mock_run_rcc(self, args, *sargs, **kwargs):
        if args[:3] == ["cloud", "new", "--workspace"]:
            return ActionResult(
                success=True,
                message=None,
                result="Created new robot named 'New package 1597082853.2224553' with identity 453.\n",
            )
        if args[:3] == ["cloud", "push", "--directory"]:
            return ActionResult(success=True, message=None, result="OK.\n")

        raise AssertionError(f"Unexpected args: {args}")

    # Note: it should work without the monkeypatch as is, but it'd create a dummy
    # package and we don't have an API to remove it.
    monkeypatch.setattr(Rcc, "_run_rcc", mock_run_rcc)

    result = client.upload_to_new_robot(
        found_package["workspaceId"], f"New package {time.time()}", directory
    )
    assert result["success"]


def test_logout_cloud(
    language_server_initialized: IRobocorpLanguageServerClient, monkeypatch
):
    from robocorp_code import commands
    from robocorp_code.rcc import Rcc

    client = language_server_initialized

    client.DEFAULT_TIMEOUT = 10  # The cloud may be slow.

    def mock_run_rcc(self, args, *sargs, **kwargs):
        from robocorp_code.rcc import ACCOUNT_NAME

        if args[:5] == ["config", "credentials", "--account", ACCOUNT_NAME, "--delete"]:
            return ActionResult(success=True, message=None, result="OK.\n")

        raise AssertionError(f"Unexpected args: {args}")

    def mock_credentials_valid(self):
        # Mock rcc.credentials_valid() to return False after "successful" removal from cloud
        return False

    # Note: it should work without the monkeypatch as is, but it'd create a dummy
    # (check test_upload_to_cloud for details)
    # package and we don't have an API to remove it.
    monkeypatch.setattr(Rcc, "_run_rcc", mock_run_rcc)
    monkeypatch.setattr(Rcc, "credentials_valid", mock_credentials_valid)
    result = client.execute_command(commands.ROBOCORP_CLOUD_LOGOUT_INTERNAL, [])[
        "result"
    ]
    assert result["success"]


def test_lru_disk_commands(language_server_initialized: IRobocorpLanguageServerClient):
    from robocorp_code import commands

    client = language_server_initialized

    def save_to_lru(name: str, entry: str, lru_size: int):
        result = client.execute_command(
            commands.ROBOCORP_SAVE_IN_DISK_LRU,
            [{"name": name, "entry": entry, "lru_size": lru_size}],
        )["result"]

        assert result["success"]

    def get_from_lru(name: str) -> list:
        result = client.execute_command(
            commands.ROBOCORP_LOAD_FROM_DISK_LRU, [{"name": name}]
        )
        return result["result"]

    assert get_from_lru("my_lru") == []

    save_to_lru("my_lru", "entry1", lru_size=2)
    assert get_from_lru("my_lru") == ["entry1"]

    save_to_lru("my_lru", "entry2", lru_size=2)
    assert get_from_lru("my_lru") == ["entry2", "entry1"]

    save_to_lru("my_lru", "entry1", lru_size=2)
    assert get_from_lru("my_lru") == ["entry1", "entry2"]

    save_to_lru("my_lru", "entry3", lru_size=2)
    assert get_from_lru("my_lru") == ["entry3", "entry1"]


def _compute_robot_launch_from_robocorp_code_launch(
    client: IRobocorpLanguageServerClient, task: str, robot: str, **kwargs
):
    from robocorp_code import commands

    args = {"robot": robot, "task": task, "name": "Launch Name", "request": "launch"}
    args.update(kwargs)
    result = client.execute_command(
        commands.ROBOCORP_COMPUTE_ROBOT_LAUNCH_FROM_ROBOCORP_CODE_LAUNCH, [args]
    )["result"]
    return result


def test_compute_robot_launch_from_robocorp_code_launch(
    language_server_initialized: IRobocorpLanguageServerClient, cases: CasesFixture
):
    client = language_server_initialized

    robot = cases.get_path("custom_envs/simple-web-scraper/robot.yaml")
    result = _compute_robot_launch_from_robocorp_code_launch(
        client, "Web scraper", robot
    )
    assert result["success"]
    r = result["result"]

    assert r["target"] == "<target-in-args>"
    assert os.path.samefile(r["cwd"], cases.get_path("custom_envs/simple-web-scraper"))
    assert os.path.samefile(
        cases.get_path("custom_envs/simple-web-scraper/tasks"),
        os.path.join(r["cwd"], r["args"][-1]),
    )
    del r["target"]
    del r["cwd"]
    r["args"].pop(-1)

    assert r == {
        "type": "robotframework-lsp",
        "name": "Launch Name",
        "request": "launch",
        "args": ["-d", "output", "--logtitle", "Task log"],
        "terminal": "integrated",
        "internalConsoleOptions": "neverOpen",
    }


def test_compute_python_launch_from_robocorp_code_launch(
    language_server_initialized: IRobocorpLanguageServerClient, cases: CasesFixture
):
    client = language_server_initialized

    robot = cases.get_path("custom_envs/pysample/robot.yaml")
    result = _compute_robot_launch_from_robocorp_code_launch(
        client, "Default", robot, pythonExe="c:/temp/py.exe"
    )
    assert result["success"]
    r = result["result"]

    assert os.path.samefile(
        r["program"], cases.get_path("custom_envs/pysample/task.py")
    )
    assert os.path.samefile(r["cwd"], cases.get_path("custom_envs/pysample"))
    del r["program"]
    del r["cwd"]

    assert r == {
        "type": "python",
        "name": "Launch Name",
        "request": "launch",
        "pythonArgs": [],
        "args": [],
        "python": "c:/temp/py.exe",
        "console": "integratedTerminal",
        "internalConsoleOptions": "neverOpen",
    }


@pytest.mark.skipif(
    sys.platform != "win32", reason="As the base platform changes so does the result."
)
def test_hover_conda_yaml_conda_forge_versions(
    language_server_initialized: IRobocorpLanguageServerClient,
    data_regression,
    patch_pypi_cloud,
    patch_conda_forge_cloud_setup,
):
    from robocorp_ls_core.workspace import Document

    client = language_server_initialized
    uri = "x/y/conda.yaml"
    txt = """
channels:
  - conda-forge

dependencies:
  - python=3.7
  - pip=22.1.2
  - mu_repo=1.8.2"""
    doc = Document("", txt)
    client.open_doc(uri, 1, txt)
    line, col = doc.get_last_line_col()
    col -= 10
    ret = client.hover(uri, line, col)
    data_regression.check(ret["result"])


@pytest.mark.skipif(
    sys.platform != "win32", reason="As the base platform changes so does the result."
)
def test_hover_conda_yaml_conda_forge_numpy_versions(
    language_server_initialized: IRobocorpLanguageServerClient,
    data_regression,
    patch_pypi_cloud,
):
    from robocorp_ls_core.workspace import Document

    client = language_server_initialized
    uri = "x/y/conda.yaml"
    txt = """
channels:
  - conda-forge

dependencies:
  - numpy"""
    doc = Document("", txt)
    client.open_doc(uri, 1, txt)
    line, col = doc.get_last_line_col()
    col -= 2
    ret = client.hover(uri, line, col)
    data_regression.check(ret["result"])


@pytest.mark.skipif(
    sys.platform != "win32", reason="As the base platform changes so does the result."
)
def test_hover_conda_yaml_conda_forge_python_versions(
    language_server_initialized: IRobocorpLanguageServerClient,
    data_regression,
    patch_pypi_cloud,
):
    from robocorp_ls_core.workspace import Document

    client = language_server_initialized
    uri = "x/y/conda.yaml"
    txt = """
channels:
  - conda-forge

dependencies:
  - python=3.9"""
    doc = Document("", txt)
    client.open_doc(uri, 1, txt)
    line, col = doc.get_last_line_col()
    col -= 7
    ret = client.hover(uri, line, col)
    data_regression.check(ret["result"])


def test_hover_conda_yaml_pypi_versions(
    language_server_initialized: IRobocorpLanguageServerClient,
    data_regression,
    patch_pypi_cloud,
):
    from robocorp_ls_core.workspace import Document

    client = language_server_initialized
    uri = "x/y/conda.yaml"
    txt = """
channels:
  - conda-forge

dependencies:
  - python=3.7               # https://pyreadiness.org/3.9/
  - pip=22.1.2                  # https://pip.pypa.io/en/stable/news/
  - pip:
      # Define pip packages here -> https://pypi.org/
      - rpaframework==22.5.3"""
    doc = Document("", txt)
    client.open_doc(uri, 1, txt)
    line, col = doc.get_last_line_col()
    col -= 10
    ret = client.hover(uri, line, col)
    data_regression.check(ret["result"])


def test_hover_conda_yaml_versions_no_releases(
    language_server_initialized: IRobocorpLanguageServerClient,
    data_regression,
    patch_pypi_cloud_no_releases_12_months,
):
    from robocorp_ls_core.workspace import Document

    client = language_server_initialized
    uri = "x/y/conda.yaml"
    txt = """
channels:
  - conda-forge

dependencies:
  - python=3.7               # https://pyreadiness.org/3.9/
  - pip=22.1.2                  # https://pip.pypa.io/en/stable/news/
  - pip:
      # Define pip packages here -> https://pypi.org/
      - rpaframework==22.5.3"""
    doc = Document("", txt)
    client.open_doc(uri, 1, txt)
    line, col = doc.get_last_line_col()
    col -= 10
    ret = client.hover(uri, line, col)
    data_regression.check(ret["result"])


def test_hover_browser_integration(
    language_server_initialized: IRobocorpLanguageServerClient,
):
    from robocorp_ls_core.workspace import Document

    client = language_server_initialized
    uri = "x/y/locators.json"
    txt = """
    "Browser.Locator.01": {
        "screenshot": "iVBORw0KGgoAAAANSUhEUgAAACgAAAA" """
    doc = Document("", txt)
    client.open_doc(uri, 1, txt)
    line, col = doc.get_last_line_col()
    ret = client.hover(uri, line, col)
    assert ret["result"] == {
        "contents": {
            "kind": "markdown",
            "value": "![Screenshot](data:image/png;base64,iVBORw0KGgoAAAANSUhEUgAAACgAAAA)",
        },
        "range": {
            "start": {"line": 2, "character": 56},
            "end": {"line": 2, "character": 56},
        },
    }


def test_hover_image_integration(
    language_server_initialized: IRobocorpLanguageServerClient, tmpdir
):
    import base64

    from robocorp_code_tests.fixtures import IMAGE_IN_BASE64
    from robocorp_ls_core import uris
    from robocorp_ls_core.workspace import Document

    locators_json = tmpdir.join("locators.json")
    locators_json.write_text("", "utf-8")

    imgs_dir = tmpdir.join(".images")
    imgs_dir.mkdir()
    img1 = imgs_dir.join("img1.png")
    with img1.open("wb") as stream:
        stream.write(base64.b64decode(IMAGE_IN_BASE64))

    client = language_server_initialized
    uri = uris.from_fs_path(str(locators_json))
    txt = """
    "Image.Locator.01": {
        "path": ".images/img1.png",
        "source": ".images/img1.png" """
    doc = Document("", txt)
    client.open_doc(uri, 1, txt)
    line, col = doc.get_last_line_col()
    ret = client.hover(uri, line, col)
    result = ret["result"]
    value = result["contents"].pop("value")
    assert value.startswith("![Screenshot](data:image/png;base64,iVBORw0KGgo")
    assert value.endswith(")")

    assert ret["result"] == {
        "contents": {
            "kind": "markdown",
            # "value": "![Screenshot](data:image/png;base64,iVBORw0KGgo...)",
        },
        "range": {
            "start": {"line": 3, "character": 37},
            "end": {"line": 3, "character": 37},
        },
    }


def test_obtain_locator_info(
    language_server_initialized: IRobocorpLanguageServerClient, tmpdir, data_regression
) -> None:
    from robocorp_code import commands

    # robot.yaml contents don't matter for this test (it just needs to be there).
    robot_yaml = tmpdir.join("robot.yaml")
    robot_yaml.write("")
    tmpdir.join("locators.json").write(
        """{
    "Browser.Locator.00": {
        "screenshot": "iVBORw0KGgoAAAANSUhEUgAAAVsAAAAiCAYAAADxlXpQAAAAAXNSR0IArs4c6QAAAKFJREFUeJzt1lENgDAUBMGClPr3+FDBNoEZBfe1uWtmZgHwqvv0AIA/EFuAgNgCBMQWICC2AAGxBQiILUBAbAEC91pr7b1P7wD4NM8WICC2AAGxBQiILUBAbAECYgsQEFuAgNgCBMQWICC2AAGxBQiILUBAbAECYgsQEFuAgNgCBK6ZmdMjAL7OswUIiC1AQGwBAmILEBBbgIDYAgTEFiDwADUBCKHOZd2rAAAAAElFTkSuQmCC",
        "source": "https://www.google.com/?gws_rd=ssl",
        "strategy": "name",
        "type": "browser",
        "value": "q"
    },
    "Browser.Locator.01": {
        "screenshot": "iVBORw0KGgoAAAANSUhEUgAAACgAAAAsCAYAAAAXb/p7AAAAAXNSR0IArs4c6QAAAJxJREFUWIXt17EOgCAMhOFqHPrQDAx9aDbcTYw9jgjDfYsL0T+FGD167902dq4O+KJAlgJZCmQpkKVAlgJZCmRtH3ghiyPCWmv0Q93dSimptdAEZ8Sh9xna4lordUUcyD9JdlsyIiK1ThN8owmyshOE3oNPyERGpmf2Y+Ao6Ay6+5SHIveBzuAK238sKJClQJYCWQpkKZClQJYCWTdtZlHGc2zySwAAAABJRU5ErkJggg==",
        "source": "https://www.google.com/?gws_rd=ssl",
        "strategy": "class",
        "type": "browser",
        "value": "J9leP"
    }
}"""
    )

    language_server = language_server_initialized

    result = language_server.execute_command(
        commands.ROBOCORP_GET_LOCATORS_JSON_INFO, [{"robotYaml": str(robot_yaml)}]
    )["result"]
    assert result["success"]
    res = result["result"]
    new_res = []
    for item in res:
        new_item = {}
        for key, val in item.items():
            if key == "filePath":
                val = os.path.basename(val)
            new_item[key] = val
        new_res.append(new_item)
    data_regression.check(new_res)


def test_remove_locator(
    language_server_initialized: IRobocorpLanguageServerClient, tmpdir, data_regression
) -> None:
    import json

    from robocorp_code import commands

    # robot.yaml contents don't matter for this test (it just needs to be there).
    robot_yaml = tmpdir.join("robot.yaml")
    robot_yaml.write("")
    locator_file = tmpdir.join("locators.json")
    locator_file.write(
        """{
    "Browser.Locator.00": {
        "screenshot": "iVBORw0KGgoAAAANSUhEUgAAAVsAAAAiCAYAAADxlXpQAAAAAXNSR0IArs4c6QAAAKFJREFUeJzt1lENgDAUBMGClPr3+FDBNoEZBfe1uWtmZgHwqvv0AIA/EFuAgNgCBMQWICC2AAGxBQiILUBAbAEC91pr7b1P7wD4NM8WICC2AAGxBQiILUBAbAECYgsQEFuAgNgCBMQWICC2AAGxBQiILUBAbAECYgsQEFuAgNgCBK6ZmdMjAL7OswUIiC1AQGwBAmILEBBbgIDYAgTEFiDwADUBCKHOZd2rAAAAAElFTkSuQmCC",
        "source": "https://www.google.com/?gws_rd=ssl",
        "strategy": "name",
        "type": "browser",
        "value": "q"
    },
    "Browser.Locator.01": {
        "screenshot": "iVBORw0KGgoAAAANSUhEUgAAACgAAAAsCAYAAAAXb/p7AAAAAXNSR0IArs4c6QAAAJxJREFUWIXt17EOgCAMhOFqHPrQDAx9aDbcTYw9jgjDfYsL0T+FGD167902dq4O+KJAlgJZCmQpkKVAlgJZCmRtH3ghiyPCWmv0Q93dSimptdAEZ8Sh9xna4lordUUcyD9JdlsyIiK1ThN8owmyshOE3oNPyERGpmf2Y+Ao6Ay6+5SHIveBzuAK238sKJClQJYCWQpkKZClQJYCWTdtZlHGc2zySwAAAABJRU5ErkJggg==",
        "source": "https://www.google.com/?gws_rd=ssl",
        "strategy": "class",
        "type": "browser",
        "value": "J9leP"
    }
}"""
    )

    language_server = language_server_initialized

    result = language_server.execute_command(
        commands.ROBOCORP_REMOVE_LOCATOR_FROM_JSON_INTERNAL,
        [{"robotYaml": str(robot_yaml), "name": "Browser.Locator.00"}],
    )["result"]
    locators_content = json.loads(locator_file.read())
    assert result["success"]
    assert result["result"] is None
    assert result["message"] is None
    assert "Browser.Locator.00" not in locators_content
    assert "Browser.Locator.01" in locators_content


def test_internal_load_locators_db(
    language_server_initialized: IRobocorpLanguageServerClient, tmpdir, data_regression
) -> None:
    from robocorp_code.robocorp_language_server import RobocorpLanguageServer

    # robot.yaml contents don't matter for this test (it just needs to be there).
    robot_yaml = tmpdir.join("robot.yaml")
    robot_yaml.write("")
    locator_file = tmpdir.join("locators.json")
    locator_file.write(
        """{
    "Browser.Locator.00": {
        "screenshot": "iVBORw0KGgoAAAANSUhEUgAAAVsAAAAiCAYAAADxlXpQAAAAAXNSR0IArs4c6QAAAKFJREFUeJzt1lENgDAUBMGClPr3+FDBNoEZBfe1uWtmZgHwqvv0AIA/EFuAgNgCBMQWICC2AAGxBQiILUBAbAEC91pr7b1P7wD4NM8WICC2AAGxBQiILUBAbAECYgsQEFuAgNgCBMQWICC2AAGxBQiILUBAbAECYgsQEFuAgNgCBK6ZmdMjAL7OswUIiC1AQGwBAmILEBBbgIDYAgTEFiDwADUBCKHOZd2rAAAAAElFTkSuQmCC",
        "source": "https://www.google.com/?gws_rd=ssl",
        "strategy": "name",
        "type": "browser",
        "value": "q"
    },
    "Browser.Locator.01": {
        "screenshot": "iVBORw0KGgoAAAANSUhEUgAAACgAAAAsCAYAAAAXb/p7AAAAAXNSR0IArs4c6QAAAJxJREFUWIXt17EOgCAMhOFqHPrQDAx9aDbcTYw9jgjDfYsL0T+FGD167902dq4O+KJAlgJZCmQpkKVAlgJZCmRtH3ghiyPCWmv0Q93dSimptdAEZ8Sh9xna4lordUUcyD9JdlsyIiK1ThN8owmyshOE3oNPyERGpmf2Y+Ao6Ay6+5SHIveBzuAK238sKJClQJYCWQpkKZClQJYCWTdtZlHGc2zySwAAAABJRU5ErkJggg==",
        "source": "https://www.google.com/?gws_rd=ssl",
        "strategy": "class",
        "type": "browser",
        "value": "J9leP"
    }
}"""
    )

    action_result = RobocorpLanguageServer._load_locators_db(robot_yaml)
    db_and_locators = action_result["result"]
    assert db_and_locators is not None
    db, locators_json_path = db_and_locators
    assert action_result["success"]
    assert action_result["message"] is None
    assert str(locators_json_path) == str(locator_file)
    assert "Browser.Locator.00" in db.locators
    assert "Browser.Locator.01" in db.locators


def test_metric(language_server_initialized: IRobocorpLanguageServerClient) -> None:
    from robocorp_code import commands

    language_server = language_server_initialized

    result = language_server.execute_command(
        commands.ROBOCORP_SEND_METRIC, [{"value": "foo"}]
    )["result"]
    assert not result["success"]

    result = language_server.execute_command(
        commands.ROBOCORP_SEND_METRIC, [{"name": "bar", "value": "foo"}]
    )["result"]
    assert result["success"]


def sort_diagnostics(diagnostics):
    def key(diag_dict):
        return (
            diag_dict["source"],
            diag_dict["range"]["start"]["line"],
            diag_dict.get("code", 0),
            diag_dict["severity"],
            diag_dict["message"],
        )

    return sorted(diagnostics, key=key)


def test_lint_robot_integration_rcc(
    language_server_initialized: IRobocorpLanguageServerClient, tmpdir, data_regression
):
    from robocorp_ls_core import uris
    from robocorp_ls_core.unittest_tools.fixtures import TIMEOUT

    robot_yaml = tmpdir.join("robot.yaml")
    robot_yaml_text = """
tasks:
  Obtain environment information:
    command:
      - python
      - get_env_info.py

artifactsDir: output

condaConfigFile: conda.yaml

"""
    robot_yaml.write_text(robot_yaml_text, "utf-8")

    conda_yaml = tmpdir.join("conda.yaml")
    conda_yaml.write_text(
        """
channels:
  - defaults
  - conda-forge
dependencies:
  - python=3.8
""",
        "utf-8",
    )

    language_server = language_server_initialized
    robot_yaml_uri = uris.from_fs_path(str(robot_yaml))
    message_matcher = language_server.obtain_pattern_message_matcher(
        {"method": "textDocument/publishDiagnostics"}
    )
    assert message_matcher
    language_server.open_doc(robot_yaml_uri, 1, robot_yaml_text)

    assert message_matcher.event.wait(TIMEOUT)
    diag = message_matcher.msg["params"]["diagnostics"]
    data_regression.check(sort_diagnostics(diag))


@pytest.fixture
def disable_rcc_diagnostics():
    from robocorp_code._lint import DiagnosticsConfig

    DiagnosticsConfig.analyze_rcc = False
    yield
    DiagnosticsConfig.analyze_rcc = True


def test_profile_import(
    language_server_initialized: IRobocorpLanguageServerClient,
    datadir,
    disable_rcc_diagnostics,
):
    from robocorp_ls_core import uris

    from robocorp_code.commands import (
        ROBOCORP_GET_PY_PI_BASE_URLS_INTERNAL,
        ROBOCORP_PROFILE_IMPORT_INTERNAL,
        ROBOCORP_PROFILE_LIST_INTERNAL,
        ROBOCORP_PROFILE_SWITCH_INTERNAL,
    )

    result = language_server_initialized.execute_command(
        ROBOCORP_GET_PY_PI_BASE_URLS_INTERNAL,
        [],
    )["result"]
    assert result == ["https://pypi.org"]

    # Import sample profile.
    sample_profile = datadir / "sample_profile.yml"
    result = language_server_initialized.execute_command(
        ROBOCORP_PROFILE_IMPORT_INTERNAL,
        [{"profileUri": uris.from_fs_path(str(sample_profile))}],
    )["result"]
    assert result["success"]

    # List profiles
    result = language_server_initialized.execute_command(
        ROBOCORP_PROFILE_LIST_INTERNAL,
        [],
    )["result"]
    assert result["success"]
    loaded_profiles = result["result"]
    assert "sample" in loaded_profiles["profiles"]
    current = loaded_profiles["current"]
    if current.lower() == "default":
        current = "<remove-current-back-to-defaults>"

    try:
        result = language_server_initialized.execute_command(
            ROBOCORP_PROFILE_SWITCH_INTERNAL,
            [{"profileName": "sample"}],
        )["result"]
        assert result["success"]

        result = language_server_initialized.execute_command(
            ROBOCORP_GET_PY_PI_BASE_URLS_INTERNAL,
            [],
        )["result"]
        assert result == ["https://test.pypi.org", "https://pypi.org"]

    finally:
        result = language_server_initialized.execute_command(
            ROBOCORP_PROFILE_SWITCH_INTERNAL,
            [{"profileName": current}],
        )["result"]
        assert result["success"]


def test_lint_robot_integration_deps(
    language_server_initialized: IRobocorpLanguageServerClient,
    tmpdir,
    data_regression,
    disable_rcc_diagnostics,
):
    from robocorp_ls_core import uris
    from robocorp_ls_core.unittest_tools.fixtures import TIMEOUT

    robot_yaml = tmpdir.join("robot.yaml")
    robot_yaml_text = """
tasks:
  Obtain environment information:
    command:
      - python
      - get_env_info.py

artifactsDir: output

condaConfigFile: conda.yaml

"""
    robot_yaml.write_text(robot_yaml_text, "utf-8")

    conda_yaml = tmpdir.join("conda.yaml")
    conda_yaml_text = """
    channels:
      - conda-forge
    dependencies:
      - python=3.7
      - pip=22
    """
    conda_yaml.write_text(
        conda_yaml_text,
        "utf-8",
    )

    language_server = language_server_initialized
    conda_yaml_uri = uris.from_fs_path(str(conda_yaml))
    message_matcher = language_server.obtain_pattern_message_matcher(
        {"method": "textDocument/publishDiagnostics"}
    )
    assert message_matcher
    language_server.open_doc(conda_yaml_uri, 1, conda_yaml_text)

    assert message_matcher.event.wait(TIMEOUT)
    diag = message_matcher.msg["params"]["diagnostics"]
    data_regression.check(sort_diagnostics(diag))


class LSAutoApiClient:
<<<<<<< HEAD
    def __init__(self, ls_client):
=======
    def __init__(self, ls_client) -> None:
>>>>>>> 12d62122
        from robocorp_code_tests.robocode_language_server_client import (
            RobocorpLanguageServerClient,
        )

        self.ls_client: RobocorpLanguageServerClient = ls_client

    def underscore_to_camelcase(self, name):
        words = name.split("_")
        camelcase_name = words[0] + "".join(word.capitalize() for word in words[1:])
        return camelcase_name

    def __getattr__(self, attr: str):
        if attr.startswith("m_"):
            attr = attr[2:]
            method_name = self.underscore_to_camelcase(attr)

            def method(**kwargs):
                ret = self.ls_client.request_sync(method_name, **kwargs)
                result = ret["result"]
                if isinstance(result, dict):
                    # Deal with ActionResultDict.
                    success = result.get("success")
                    if success is not None:
                        assert success

                    return result["result"]

                return result

            return method
        raise AttributeError(attr)


<<<<<<< HEAD
def test_inspector_integrated(language_server_initialized, ws_root_path, cases) -> None:
=======
def test_inspector_integrated(
    language_server_initialized, ws_root_path, cases, browser_preinstalled
) -> None:
>>>>>>> 12d62122
    """
    This test should be a reference spanning all the APIs that are available
    for the inspector webview to use.
    """
    from robocorp_code_tests.robocode_language_server_client import (
        RobocorpLanguageServerClient,
    )
    from robocorp_ls_core import uris

    cases.copy_to("robots", ws_root_path)
    ls_client: RobocorpLanguageServerClient = language_server_initialized

    api_client = LSAutoApiClient(ls_client)

    # List robots and load the locators.json.
    listed_robots = api_client.m_list_robots()
    assert len(listed_robots) == 2

    name_to_info: Dict[str, LocalRobotMetadataInfoDict] = {}
    for robot in listed_robots:
        name_to_info[robot["name"]] = robot

    robot2_directory = name_to_info["robot2"]["directory"]
    assert api_client.m_load_robot_locator_contents(directory=robot2_directory) == {}

    existing = api_client.m_load_robot_locator_contents(
        directory=name_to_info["robot1"]["directory"]
    )
    assert len(existing) == 3

    # Create a locator from a browser pick on robot 2 (which has no
    # locators).
    api_client.m_web_inspector_open_browser(
        url=uris.from_fs_path(str(Path(robot2_directory) / "page_to_test.html"))
    )

    api_client.m_web_inspector_start_pick()

    pick_message_matcher = ls_client.obtain_pattern_message_matcher(
        {"method": "$/webPick"}
    )
    api_client.m_web_inspector_click(locator="#div1")
    pick_message_matcher.event.wait(10)
    assert pick_message_matcher.msg

<<<<<<< HEAD
    api_client.m_web_inspector_close_browser()
=======
    api_client.m_web_inspector_close_browser()


def test_inspector_integrated_state(
    language_server_initialized, ws_root_path, cases, browser_preinstalled
) -> None:
    from robocorp_code_tests.robocode_language_server_client import (
        RobocorpLanguageServerClient,
    )

    from robocorp_code.inspector.web._web_inspector import STATE_BROWSER_PICKING

    cases.copy_to("robots", ws_root_path)

    ls_client: RobocorpLanguageServerClient = language_server_initialized

    api_client = LSAutoApiClient(ls_client)

    pick_message_matcher = ls_client.obtain_pattern_message_matcher(
        {"method": "$/webInspectorState"}, remove_on_match=False
    )
    assert pick_message_matcher
    pick_message_matcher.on_message = Callback()
    messages: list = []
    pick_message_matcher.on_message.register(messages.append)

    api_client.m_web_inspector_start_pick()

    def check_messages(expected_state: str):
        for msg in messages:
            if msg["params"].get("state") == expected_state:
                return True
        return False

    wait_for_condition(lambda: check_messages(STATE_BROWSER_OPENED))
    wait_for_condition(lambda: check_messages(STATE_BROWSER_PICKING))
    del messages[:]

    api_client.m_web_inspector_stop_pick()
    wait_for_condition(lambda: check_messages(STATE_BROWSER_NOT_PICKING))
    del messages[:]

    api_client.m_web_inspector_start_pick()
    wait_for_condition(lambda: check_messages(STATE_BROWSER_PICKING))
    del messages[:]

    api_client.m_web_inspector_close_browser()
    wait_for_condition(lambda: check_messages(STATE_BROWSER_CLOSED))
    del messages[:]

    api_client.m_web_inspector_start_pick()
    wait_for_condition(lambda: check_messages(STATE_BROWSER_OPENED))
    wait_for_condition(lambda: check_messages(STATE_BROWSER_PICKING))
    del messages[:]

    api_client.m_web_inspector_close_browser()
    wait_for_condition(lambda: check_messages(STATE_BROWSER_CLOSED))
>>>>>>> 12d62122
<|MERGE_RESOLUTION|>--- conflicted
+++ resolved
@@ -9,10 +9,6 @@
 import pytest
 from robocorp_code_tests.fixtures import RccPatch
 from robocorp_code_tests.protocols import IRobocorpLanguageServerClient
-<<<<<<< HEAD
-from robocorp_ls_core.unittest_tools.cases_fixture import CasesFixture
-
-=======
 from robocorp_ls_core.basic import wait_for_condition
 from robocorp_ls_core.callbacks import Callback
 from robocorp_ls_core.unittest_tools.cases_fixture import CasesFixture
@@ -22,7 +18,6 @@
     STATE_BROWSER_NOT_PICKING,
     STATE_BROWSER_OPENED,
 )
->>>>>>> 12d62122
 from robocorp_code.protocols import (
     ActionResult,
     LocalRobotMetadataInfoDict,
@@ -1077,11 +1072,7 @@
 
 
 class LSAutoApiClient:
-<<<<<<< HEAD
-    def __init__(self, ls_client):
-=======
     def __init__(self, ls_client) -> None:
->>>>>>> 12d62122
         from robocorp_code_tests.robocode_language_server_client import (
             RobocorpLanguageServerClient,
         )
@@ -1115,13 +1106,9 @@
         raise AttributeError(attr)
 
 
-<<<<<<< HEAD
-def test_inspector_integrated(language_server_initialized, ws_root_path, cases) -> None:
-=======
 def test_inspector_integrated(
     language_server_initialized, ws_root_path, cases, browser_preinstalled
 ) -> None:
->>>>>>> 12d62122
     """
     This test should be a reference spanning all the APIs that are available
     for the inspector webview to use.
@@ -1167,9 +1154,6 @@
     pick_message_matcher.event.wait(10)
     assert pick_message_matcher.msg
 
-<<<<<<< HEAD
-    api_client.m_web_inspector_close_browser()
-=======
     api_client.m_web_inspector_close_browser()
 
 
@@ -1226,5 +1210,4 @@
     del messages[:]
 
     api_client.m_web_inspector_close_browser()
-    wait_for_condition(lambda: check_messages(STATE_BROWSER_CLOSED))
->>>>>>> 12d62122
+    wait_for_condition(lambda: check_messages(STATE_BROWSER_CLOSED))